package publisher

import (
	"fmt"
	"sync/atomic"
	"time"

	"github.com/elastic/beats/libbeat/common"
	"github.com/elastic/beats/libbeat/outputs"
)

// testMessageHandler receives messages and acknowledges them through
// their Signaler.
type testMessageHandler struct {
	msgs     chan message   // Channel that hold received messages.
	response OutputResponse // Response type to give to received messages.
	stopped  uint32         // Indicates if the messageHandler has been stopped.
}

var _ messageHandler = &testMessageHandler{}
var _ worker = &testMessageHandler{}

func (mh *testMessageHandler) onMessage(m message) {
	mh.msgs <- m
	mh.acknowledgeMessage(m)
}

func (mh *testMessageHandler) onStop() {
	atomic.AddUint32(&mh.stopped, 1)
}

func (mh *testMessageHandler) send(m message) {
	mh.msgs <- m
	mh.acknowledgeMessage(m)
}

func (mh *testMessageHandler) acknowledgeMessage(m message) {
	if mh.response == CompletedResponse {
		outputs.SignalCompleted(m.context.signal)
	} else {
		outputs.SignalFailed(m.context.signal, nil)
	}
}

// waitForMessages waits for n messages to be received and then returns. If n
// messages are not received within one second the method returns an error.
func (mh *testMessageHandler) waitForMessages(n int) ([]message, error) {
	var msgs []message
	for {
		select {
		case m := <-mh.msgs:
			msgs = append(msgs, m)
			if len(msgs) == n {
				return msgs, nil
			}
		case <-time.After(10 * time.Second):
			return nil, fmt.Errorf("Expected %d messages but received %d.",
				n, len(msgs))
		}
	}
}

type testSignaler struct {
	nonBlockingStatus chan bool // Contains status if read by isDone.
	status            chan bool // Contains Completed/Failed status.
}

func newTestSignaler() *testSignaler {
	return &testSignaler{
		status: make(chan bool, 1),
	}
}

var _ outputs.Signaler = &testSignaler{}

// Returns true if a signal was received. Never blocks.
func (s *testSignaler) isDone() bool {
	select {
	case status := <-s.status:
		s.nonBlockingStatus <- status
		return true
	default:
		return false
	}
}

// Waits for a signal to be received. Returns true if
// Completed was invoked and false if Failed was invoked.
func (s *testSignaler) wait() bool {
	select {
	case s := <-s.nonBlockingStatus:
		return s
	case s := <-s.status:
		return s
	}
}

func (s *testSignaler) Completed() {
	s.status <- true
}

func (s *testSignaler) Failed() {
	s.status <- false
}

// testEvent returns a new common.MapStr with the required fields
// populated.
func testEvent() common.MapStr {
	event := common.MapStr{}
	event["@timestamp"] = common.Time(time.Now())
	event["type"] = "test"
	event["src"] = &common.Endpoint{}
	event["dst"] = &common.Endpoint{}
	return event
}

type testPublisher struct {
	pub              *PublisherType
	outputMsgHandler *testMessageHandler
}

const (
	BulkOn  = true
	BulkOff = false
)

type OutputResponse bool

const (
	CompletedResponse OutputResponse = true
	FailedResponse    OutputResponse = false
)

func newTestPublisher(bulkSize int, response OutputResponse) *testPublisher {
	mh := &testMessageHandler{
		msgs:     make(chan message, 10),
		response: response,
	}

	ow := &outputWorker{}
	ow.config.BulkMaxSize = &bulkSize
	ow.handler = mh
	ws := workerSignal{}
<<<<<<< HEAD
	ow.messageWorker.init(&ws, defaultChanSize, mh)
=======
	ow.messageWorker.init(&ws, defaultChanSize, defaultBulkChanSize, mh)
>>>>>>> e73179ab

	pub := &PublisherType{
		Output:   []*outputWorker{ow},
		wsOutput: ws,
	}
	pub.wsOutput.Init()
	pub.wsPublisher.Init()
	pub.syncPublisher = newSyncPublisher(pub, defaultChanSize, defaultBulkChanSize)
	pub.asyncPublisher = newAsyncPublisher(pub, defaultChanSize, defaultBulkChanSize)
	return &testPublisher{
		pub:              pub,
		outputMsgHandler: mh,
	}
}

func (t *testPublisher) asyncPublishEvent(event common.MapStr) bool {
	ctx := context{}
	return t.pub.asyncPublisher.client().PublishEvent(ctx, event)
}

func (t *testPublisher) asyncPublishEvents(events []common.MapStr) bool {
	ctx := context{}
	return t.pub.asyncPublisher.client().PublishEvents(ctx, events)
}

func (t *testPublisher) syncPublishEvent(event common.MapStr) bool {
	ctx := context{publishOptions: publishOptions{guaranteed: true}}
	return t.pub.syncPublisher.client().PublishEvent(ctx, event)
}

func (t *testPublisher) syncPublishEvents(events []common.MapStr) bool {
	ctx := context{publishOptions: publishOptions{guaranteed: true}}
	return t.pub.syncPublisher.client().PublishEvents(ctx, events)
}

// newTestPublisherWithBulk returns a new testPublisher with bulk message
// dispatching enabled.
func newTestPublisherWithBulk(response OutputResponse) *testPublisher {
	return newTestPublisher(defaultBulkSize, response)
}

// newTestPublisherWithBulk returns a new testPublisher with bulk message
// dispatching disabled.
func newTestPublisherNoBulk(response OutputResponse) *testPublisher {
	return newTestPublisher(-1, response)
}

func testMessage(s *testSignaler, event common.MapStr) message {
	return message{context: context{signal: s}, event: event}
}

func testBulkMessage(s *testSignaler, events []common.MapStr) message {
	return message{context: context{signal: s}, events: events}
}<|MERGE_RESOLUTION|>--- conflicted
+++ resolved
@@ -141,11 +141,7 @@
 	ow.config.BulkMaxSize = &bulkSize
 	ow.handler = mh
 	ws := workerSignal{}
-<<<<<<< HEAD
-	ow.messageWorker.init(&ws, defaultChanSize, mh)
-=======
 	ow.messageWorker.init(&ws, defaultChanSize, defaultBulkChanSize, mh)
->>>>>>> e73179ab
 
 	pub := &PublisherType{
 		Output:   []*outputWorker{ow},
